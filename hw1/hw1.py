###### Your ID ######
# ID1: 208578526
# ID2: 336469358
#####################

# imports 
import numpy as np
import pandas as pd


def preprocess(X,y):
    """
    Perform mean normalization on the features and true labels.

    Input:
    - X: Input data (m instances over n features).
    - y: True labels (m instances).

    Returns:
    - X: The mean normalized inputs.
    - y: The mean normalized labels.
    """
    X = (X - np.mean(X, axis=0)) / (np.amax(X, axis=0) - np.amin(X, axis=0))
    y = (y - np.mean(y)) / (np.max(y) - np.min(y))

    return X, y


def apply_bias_trick(X):
    """
    Applies the bias trick to the input data.

    Input:
    - X: Input data (m instances over n features).

    Returns:
    - X: Input data with an additional column of ones in the
        zeroth position (m instances over n+1 features).
    """

    X_with_ones = np.column_stack((np.ones(X.shape[0]), X))
    X = X_with_ones
    return X


def compute_cost(X, y, theta):
    """
    Computes the average squared difference between an observation's actual and
    predicted values for linear regression.  

    Input:
    - X: Input data (m instances over n features).
    - y: True labels (m instances).
    - theta: the parameters (weights) of the model being learned.

    Returns:
    - J: the cost associated with the current set of parameters (single number).
    """
    
    J = 0  # We use J for the cost.
    m = X.shape[0]
    h = X.dot(theta)  # hypothesis function
    h_minus_y = h - y

    J = np.sum(h_minus_y ** 2) / (2 * m)
    return J


def gradient_descent(X, y, theta, alpha, num_iters):
    """
    Learn the parameters of the model using gradient descent using 
    the training set. Gradient descent is an optimization algorithm 
    used to minimize some (loss) function by iteratively moving in 
    the direction of steepest descent as defined by the negative of 
    the gradient. We use gradient descent to update the parameters
    (weights) of our model.

    Input:
    - X: Input data (m instances over n features).
    - y: True labels (m instances).
    - theta: The parameters (weights) of the model being learned.
    - alpha: The learning rate of your model.
    - num_iters: The number of updates performed.

    Returns:
    - theta: The learned parameters of your model.
    - J_history: the loss value for every iteration.
    """

    theta = theta.copy()  # optional: theta outside the function will not change
    J_history = []  # Use a python list to save the cost value in every iteration

    m = X.shape[0]  # number of instances

    for i in range(num_iters):
        h = np.dot(X, theta)  # hypothesis function
        h_minus_y = h - y
        theta = theta - (alpha / m) * np.dot(X.T, h_minus_y)
        cost_value = compute_cost(X, y, theta)
        J_history.append(cost_value)

    return theta, J_history


def compute_pinv(X, y):
    """
    Compute the optimal values of the parameters using the pseudoinverse
    approach as you saw in class using the training set.

    #########################################
    #### Note: DO NOT USE np.linalg.pinv ####
    #########################################

    Input:
    - X: Input data (m instances over n features).
    - y: True labels (m instances).

    Returns:
    - pinv_theta: The optimal parameters of your model.
    """
    
    pinv_theta = []

    mult = np.matmul(X.T, X)  # X^T * X
    inverse = np.linalg.inv(mult)  # inverse matrix
    pinv = np.matmul(inverse, X.T)
    pinv_theta = np.dot(pinv, y)

    return pinv_theta


def efficient_gradient_descent(X, y, theta, alpha, num_iters):
    """
    Learn the parameters of your model using the training set, but stop 
    the learning process once the improvement of the loss value is smaller 
    than 1e-8. This function is very similar to the gradient descent 
    function you already implemented.

    Input:
    - X: Input data (m instances over n features).
    - y: True labels (m instances).
    - theta: The parameters (weights) of the model being learned.
    - alpha: The learning rate of your model.
    - num_iters: The number of updates performed.

    Returns:
    - theta: The learned parameters of your model.
    - J_history: the loss value for every iteration.
    """

    theta = theta.copy()  # optional: theta outside the function will not change
    J_history = []  # Use a python list to save the cost value in every iteration
    m = X.shape[0]  # number of instances

    for i in range(num_iters):
        h = np.dot(X, theta)  # hypothesis function
        h_minus_y = h - y
        theta = theta - (alpha/m) * np.dot(X.T, h_minus_y)
        cost_value = compute_cost(X, y, theta)
        J_history.append(cost_value)

        if i > 0 and (J_history[i - 1] - J_history[i]) < 1e-8:
            break

    return theta, J_history


def find_best_alpha(X_train, y_train, X_val, y_val, iterations):
    """
    Iterate over the provided values of alpha and train a model using 
    the training dataset. maintain a python dictionary with alpha as the 
    key and the loss on the validation set as the value.

    You should use the efficient version of gradient descent for this part. 

    Input:
    - X_train, y_train, X_val, y_val: the training and validation data
    - iterations: maximum number of iterations

    Returns:
    - alpha_dict: A python dictionary - {alpha_value : validation_loss}
    """

    alphas = [0.00001, 0.00003, 0.0001, 0.0003, 0.001, 0.003, 0.01, 0.03, 0.1, 0.3, 1, 2, 3]
    alpha_dict = {}  # {alpha_value: validation_loss}

    n = X_train.shape[1]  # number of features
    np.random.seed(42)
    theta_rand = np.random.random(n)  # initialize n random theta values in [0,1)
    for alpha in alphas:
        theta, _ = efficient_gradient_descent(X_train, y_train, theta_rand, alpha, iterations)
        val_loss = compute_cost(X_val, y_val, theta)
        alpha_dict[alpha] = val_loss

    return alpha_dict


def forward_feature_selection(X_train, y_train, X_val, y_val, best_alpha, iterations):
    """
    Forward feature selection is a greedy, iterative algorithm used to 
    select the most relevant features for a predictive model. The objective 
    of this algorithm is to improve the model's performance by identifying 
    and using only the most relevant features, potentially reducing overfitting, 
    improving accuracy, and reducing computational cost.

    You should use the efficient version of gradient descent for this part. 

    Input:
    - X_train, y_train, X_val, y_val: the input data without bias trick
    - best_alpha: the best learning rate previously obtained
    - iterations: maximum number of iterations for gradient descent

    Returns:
    - selected_features: A list of selected top 5 feature indices
    """
    selected_features = []
    num_features = X_train.shape[1]
    np.random.seed(42)
    theta_rand = np.random.random(6)  # 1 bias theta and 5 feature thetas
    while len(selected_features) < 5 and len(selected_features) < num_features:

<<<<<<< HEAD
=======
    while len(selected_features) < 5 and len(selected_features) < num_features:
>>>>>>> 73452a61
        feature_cost_dict = {}
        temp_selected_features = selected_features.copy()  # copying updated best features list for edit safety

        for i in range(num_features):
            if i not in temp_selected_features:

                temp_selected_features.append(i)
                curr_theta = theta_rand[:len(temp_selected_features) + 1]  # current num of selected features + bias

                # create a sub matrix of selected features columns, append bias column
                curr_X_train = apply_bias_trick(X_train[:, temp_selected_features])
                curr_X_val = apply_bias_trick(X_val[:, temp_selected_features])

                best_theta, _ = efficient_gradient_descent(
                    curr_X_train,
                    y_train,
                    curr_theta,
                    best_alpha,
                    iterations
                )
                val_loss = compute_cost(curr_X_val, y_val, best_theta)
                feature_cost_dict[i] = val_loss
                temp_selected_features.remove(i)

        sorted_features = sorted(feature_cost_dict.items(), key=lambda x: x[1])
        best_feature_index = sorted_features[0][0]
        selected_features.append(best_feature_index)

    return selected_features


def create_square_features(df):
    """
    Create square features for the input data.

    Input:
    - df: Input data (m instances over n features) as a dataframe.

    Returns:
    - df_poly: The input data with polynomial features added as a dataframe
               with appropriate feature names
    """

    df_poly = df.copy()
    cols = df_poly.columns

<<<<<<< HEAD
    poly_features = {f"{col}^2": df_poly[col] ** 2 for col in cols}
    column_combos = {f"{col1}*{col2}": df_poly[col1]*df_poly[col2]
                     for i, col1 in enumerate(cols)
                     for col2 in cols[i+1:]}

    df_poly = pd.concat([df, pd.DataFrame(poly_features, index=df.index)], axis=1)
    df_poly = pd.concat([df_poly, pd.DataFrame(column_combos, index=df.index)], axis=1)
=======
    poly_features = {col + "^2": df_poly[col] ** 2 for col in cols}

    df_poly = pd.concat([df, pd.DataFrame(poly_features, index=df.index)], axis=1)
>>>>>>> 73452a61

    return df_poly<|MERGE_RESOLUTION|>--- conflicted
+++ resolved
@@ -59,6 +59,7 @@
     
     J = 0  # We use J for the cost.
     m = X.shape[0]
+    div_avg = 1 / (2 * m)
     h = X.dot(theta)  # hypothesis function
     h_minus_y = h - y
 
@@ -157,6 +158,10 @@
         h_minus_y = h - y
         theta = theta - (alpha/m) * np.dot(X.T, h_minus_y)
         cost_value = compute_cost(X, y, theta)
+
+        if J_history and (J_history[-1] - cost_value) < 1e-8:
+            break
+
         J_history.append(cost_value)
 
         if i > 0 and (J_history[i - 1] - J_history[i]) < 1e-8:
@@ -219,10 +224,6 @@
     theta_rand = np.random.random(6)  # 1 bias theta and 5 feature thetas
     while len(selected_features) < 5 and len(selected_features) < num_features:
 
-<<<<<<< HEAD
-=======
-    while len(selected_features) < 5 and len(selected_features) < num_features:
->>>>>>> 73452a61
         feature_cost_dict = {}
         temp_selected_features = selected_features.copy()  # copying updated best features list for edit safety
 
@@ -269,7 +270,6 @@
     df_poly = df.copy()
     cols = df_poly.columns
 
-<<<<<<< HEAD
     poly_features = {f"{col}^2": df_poly[col] ** 2 for col in cols}
     column_combos = {f"{col1}*{col2}": df_poly[col1]*df_poly[col2]
                      for i, col1 in enumerate(cols)
@@ -277,10 +277,5 @@
 
     df_poly = pd.concat([df, pd.DataFrame(poly_features, index=df.index)], axis=1)
     df_poly = pd.concat([df_poly, pd.DataFrame(column_combos, index=df.index)], axis=1)
-=======
-    poly_features = {col + "^2": df_poly[col] ** 2 for col in cols}
-
-    df_poly = pd.concat([df, pd.DataFrame(poly_features, index=df.index)], axis=1)
->>>>>>> 73452a61
 
     return df_poly