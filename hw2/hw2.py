import numpy as np
import matplotlib.pyplot as plt

### Chi square table values ###
# The first key is the degree of freedom 
# The second key is the p-value cut-off
# The values are the chi-statistic that you need to use in the pruning

chi_table = {1: {0.5 : 0.45,
             0.25 : 1.32,
             0.1 : 2.71,
             0.05 : 3.84,
             0.0001 : 100000},
         2: {0.5 : 1.39,
             0.25 : 2.77,
             0.1 : 4.60,
             0.05 : 5.99,
             0.0001 : 100000},
         3: {0.5 : 2.37,
             0.25 : 4.11,
             0.1 : 6.25,
             0.05 : 7.82,
             0.0001 : 100000},
         4: {0.5 : 3.36,
             0.25 : 5.38,
             0.1 : 7.78,
             0.05 : 9.49,
             0.0001 : 100000},
         5: {0.5 : 4.35,
             0.25 : 6.63,
             0.1 : 9.24,
             0.05 : 11.07,
             0.0001 : 100000},
         6: {0.5 : 5.35,
             0.25 : 7.84,
             0.1 : 10.64,
             0.05 : 12.59,
             0.0001 : 100000},
         7: {0.5 : 6.35,
             0.25 : 9.04,
             0.1 : 12.01,
             0.05 : 14.07,
             0.0001 : 100000},
         8: {0.5 : 7.34,
             0.25 : 10.22,
             0.1 : 13.36,
             0.05 : 15.51,
             0.0001 : 100000},
         9: {0.5 : 8.34,
             0.25 : 11.39,
             0.1 : 14.68,
             0.05 : 16.92,
             0.0001 : 100000},
         10: {0.5 : 9.34,
              0.25 : 12.55,
              0.1 : 15.99,
              0.05 : 18.31,
              0.0001 : 100000},
         11: {0.5 : 10.34,
              0.25 : 13.7,
              0.1 : 17.27,
              0.05 : 19.68,
              0.0001 : 100000}}


def calc_gini(data):
    """
    Calculate gini impurity measure of a dataset.
 
    Input:
    - data: any dataset where the last column holds the labels.
 
    Returns:
    - gini: The gini impurity value.
    """
    gini = 0.0
    ###########################################################################
    labels = data[:, -1]
    _, label_counts = np.unique(labels, return_counts=True)  # We ignore sorted values
    label_probs = label_counts / len(labels)  # is a nparray
    gini = 1 - sum(label_probs ** 2)
    ###########################################################################
    return gini


def calc_entropy(data):
    """
    Calculate the entropy of a dataset.

    Input:
    - data: any dataset where the last column holds the labels.

    Returns:
    - entropy: The entropy value.
    """
    entropy = 0.0
    ###########################################################################
    labels = data[:, -1]
    _, label_counts = np.unique(labels, return_counts=True)
    label_probs = label_counts / len(labels)
    label_log_probs = np.log2(label_probs)
    entropy = - sum(label_probs * label_log_probs)
    ###########################################################################
    return entropy


def goodness_of_split(data, feature, impurity_func, gain_ratio=False):
    """
    Calculate the goodness of split of a dataset given a feature and impurity function.
    Note: Python support passing a function as arguments to another function
    Input:
    - data: any dataset where the last column holds the labels.
    - feature: the feature index the split is being evaluated according to.
    - impurity_func: a function that calculates the impurity.
    - gain_ratio: goodness of split or gain ratio flag.

    Returns:
    - goodness: the goodness of split value
    - groups: a dictionary holding the data after splitting 
              according to the feature values.
    """
    goodness = 0
    groups = {}  # groups[feature_value] = data_subset
    ###########################################################################
    data_copy = data
    data_copy = data_copy[data_copy[:, -1].argsort()]  # Sort data by Class
    feature_col = data_copy[:, feature]
    feature_values, value_counts = np.unique(feature_col, return_counts=True)

    # zip the data, using cumulative sum by value_counts to split the rows into groups
    groups = dict(zip(feature_values, np.split(data_copy, np.cumsum(value_counts[:-1]))))
    group_weights = value_counts / len(data_copy)

    impurity_func = calc_entropy if gain_ratio else impurity_func

    # Calc goodness of split
    impurity_before = impurity_func(data_copy)
    val_impurity = np.array([impurity_func(groups[value]) for value in feature_values])
    goodness = impurity_before - np.sum(group_weights * val_impurity)

    # Calc gain ratio
    if gain_ratio:
        log_group_weights = np.log2(group_weights)
        split_info = - np.sum(group_weights * log_group_weights)
        gain_ratio_value = goodness / split_info
    ###########################################################################
    return goodness, groups


class DecisionNode:

    def __init__(self, data, feature=-1,depth=0, chi=1, max_depth=1000, gain_ratio=False):
        
        self.data = data # the relevant data for the node
        self.feature = feature # column index of criteria being tested
        self.pred = self.calc_node_pred() # the prediction of the node
        self.depth = depth # the current depth of the node
        self.children = [] # array that holds this nodes children
        self.children_values = []
        self.terminal = False # determines if the node is a leaf
        self.chi = chi 
        self.max_depth = max_depth # the maximum allowed depth of the tree
        self.gain_ratio = gain_ratio 
    
    def calc_node_pred(self):
        """
        Calculate the node prediction.

        Returns:
        - pred: the prediction of the node
        """
        pred = None
        ###########################################################################
        unique_labels, counts = np.unique(self.data[:, -1], return_counts = True)

        # Set the prediction to the most common class label
        pred = unique_labels[np.argmax(counts)]
        ###########################################################################
        return pred
        
    def add_child(self, node, val):
        """
        Adds a child node to self.children and updates self.children_values

        This function has no return value
        """
        self.children.append(node)
        self.children_values.append(val)
     
    def split(self, impurity_func):

        """
        Splits the current node according to the impurity_func. This function finds
        the best feature to split according to and create the corresponding children.
        This function should support pruning according to chi and max_depth.

        Input:
        - The impurity function that should be used as the splitting criteria

        This function has no return value
        """
        ###########################################################################

        # check if impurity is zero
        if impurity_func(self.data) == 0:
            self.terminal = True
            return

        best_feature = None
        best_gain = None

        # going over each feature and checking which has the lowest impurity
        for feature in self.data:
            unique_values = np.unique(self.data[:, feature])
            for val in unique_values:
<<<<<<< HEAD

=======
                pass
>>>>>>> 0c1f167d


        ###########################################################################

def build_tree(data, impurity, gain_ratio=False, chi=1, max_depth=1000):
    """
    Build a tree using the given impurity measure and training dataset. 
    You are required to fully grow the tree until all leaves are pure unless
    you are using pruning

    Input:
    - data: the training dataset.
    - impurity: the chosen impurity measure. Notice that you can send a function
                as an argument in python.
    - gain_ratio: goodness of split or gain ratio flag

    Output: the root node of the tree.
    """
    root = None
    ###########################################################################
    # TODO: Implement the function.                                           #
    ###########################################################################
    pass
    ###########################################################################
    #                             END OF YOUR CODE                            #
    ###########################################################################
    return root

def predict(root, instance):
    """
    Predict a given instance using the decision tree
 
    Input:
    - root: the root of the decision tree.
    - instance: an row vector from the dataset. Note that the last element 
                of this vector is the label of the instance.
 
    Output: the prediction of the instance.
    """
    pred = None
    ###########################################################################
    # TODO: Implement the function.                                           #
    ###########################################################################
    pass
    ###########################################################################
    #                             END OF YOUR CODE                            #
    ###########################################################################
    return pred

def calc_accuracy(node, dataset):
    """
    Predict a given dataset using the decision tree and calculate the accuracy
 
    Input:
    - node: a node in the decision tree.
    - dataset: the dataset on which the accuracy is evaluated
 
    Output: the accuracy of the decision tree on the given dataset (%).
    """
    accuracy = 0
    ###########################################################################
    # TODO: Implement the function.                                           #
    ###########################################################################
    pass
    ###########################################################################
    #                             END OF YOUR CODE                            #
    ###########################################################################
    return accuracy

def depth_pruning(X_train, X_test):
    """
    Calculate the training and testing accuracies for different depths
    using the best impurity function and the gain_ratio flag you got
    previously.

    Input:
    - X_train: the training data where the last column holds the labels
    - X_test: the testing data where the last column holds the labels
 
    Output: the training and testing accuracies per max depth
    """
    training = []
    testing  = []
    ###########################################################################
    # TODO: Implement the function.                                           #
    ###########################################################################
    for max_depth in [1, 2, 3, 4, 5, 6, 7, 8, 9, 10]:
        pass
    ###########################################################################
    #                             END OF YOUR CODE                            #
    ###########################################################################
    return training, testing


def chi_pruning(X_train, X_test):

    """
    Calculate the training and testing accuracies for different chi values
    using the best impurity function and the gain_ratio flag you got
    previously. 

    Input:
    - X_train: the training data where the last column holds the labels
    - X_test: the testing data where the last column holds the labels
 
    Output:
    - chi_training_acc: the training accuracy per chi value
    - chi_testing_acc: the testing accuracy per chi value
    - depths: the tree depth for each chi value
    """
    chi_training_acc = []
    chi_testing_acc  = []
    depth = []
    ###########################################################################
    # TODO: Implement the function.                                           #
    ###########################################################################
    pass
    ###########################################################################
    #                             END OF YOUR CODE                            #
    ###########################################################################
    return chi_training_acc, chi_testing_acc, depth

def count_nodes(node):
    """
    Count the number of node in a given tree
 
    Input:
    - node: a node in the decision tree.
 
    Output: the number of nodes in the tree.
    """
    n_nodes = None
    ###########################################################################
    # TODO: Implement the function.                                           #
    ###########################################################################
    pass
    ###########################################################################
    #                             END OF YOUR CODE                            #
    ###########################################################################
    return n_nodes





<|MERGE_RESOLUTION|>--- conflicted
+++ resolved
@@ -213,11 +213,7 @@
         for feature in self.data:
             unique_values = np.unique(self.data[:, feature])
             for val in unique_values:
-<<<<<<< HEAD
-
-=======
                 pass
->>>>>>> 0c1f167d
 
 
         ###########################################################################
